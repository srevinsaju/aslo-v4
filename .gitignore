--- conflicted
+++ resolved
@@ -115,7 +115,6 @@
 # Pyre type checker
 .pyre/
 
-<<<<<<< HEAD
 # IDES
 .idea/
 .vscode/
@@ -123,9 +122,3 @@
 
 # project specific
 saas_compiled/
-=======
-# IDEs
-.code
-.vscode
-.idea
->>>>>>> 6898c8f2
